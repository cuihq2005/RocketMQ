--- conflicted
+++ resolved
@@ -399,14 +399,10 @@
         }
     }
 
-<<<<<<< HEAD
-
-=======
-    /**
-     * This method will be removed in a certain version after April 5, 2020, so please do not use this method.
-     */
-    @Deprecated
->>>>>>> 0c2afc9b
+    /**
+     * This method will be removed in a certain version after April 5, 2020, so please do not use this method.
+     */
+    @Deprecated
     @Override
     public void createTopic(String key, String newTopic, int queueNum) throws MQClientException {
         createTopic(key, withNamespace(newTopic), queueNum, 0);
